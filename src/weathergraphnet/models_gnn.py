"""Contains the models used for weather prediction."""
# Standard library
import os
from dataclasses import dataclass
from typing import List
from typing import Optional
from typing import Union

# Third-party
import mlflow
import torch
from pytorch_lightning.loggers import MLFlowLogger
from torch import distributed as dist
from torch import nn
from torch import optim
from torch.optim import Adam
from torch.optim.lr_scheduler import CyclicLR
from torch_geometric.loader import NeighborLoader  # type: ignore
from torch_geometric.nn import GCNConv  # type: ignore

from weathergraphnet.loggers_configs import setup_logger
from weathergraphnet.loggers_configs import setup_mlflow
from weathergraphnet.loggers_configs import suppress_warnings
from weathergraphnet.utils import GraphDataset

# First-party

logger = setup_logger()


@dataclass
class TrainingConfigGNN(dict):  # pylint: disable=too-many-instance-attributes
    """Training configuration parameters.

    Args:
        loader_train_in (DataLoader): The data loader for the input training data.
        loader_train_out (DataLoader): The data loader for the output training data.
        optimizer (nn.Module): The optimizer to use for training.
        scheduler (nn.Module): The learning rate scheduler to use for training.
        loss_fn (nn.Module): The loss function to use for training.
        mask (Optional[torch.Tensor]): The mask to use for training.
        epochs (int): The number of epochs to train for. Default is 10.
        device (str): The device to use for training. Default is "cuda".
        seed (int): The random seed to use for training. Default is 42.

    """

    dataset: GraphDataset
    optimizer: Union[optim.Optimizer, torch.optim.Optimizer, Adam]
    scheduler: Union[CyclicLR, torch.optim.lr_scheduler.CyclicLR]
    loss_fn: Union[
        nn.Module,
        nn.MSELoss,
    ]
    batch_size: int = 21
    mask: Optional[torch.Tensor] = None
    epochs: int = 10
    device: str = "cuda"
    seed: int = 42


@dataclass
class EvaluationConfigGNN(dict):
    """Configuration class for evaluation of a GNN model.

    Attributes:
        loader_in (DataLoader): Input data loader.
        loader_out (DataLoader): Output data loader.
        loss_fn (nn.Module): Loss function for the evaluation.
        mask (Optional[torch.Tensor], optional): Mask tensor for the evaluation.
        device (str, optional): Device to use for evaluation. Defaults to "cuda".
        seed (int, optional): Random seed for evaluation. Defaults to 42.

    """

    dataset: GraphDataset
    loss_fn: Union[
        nn.Module,
        nn.MSELoss,
    ]
    mask: Optional[torch.Tensor] = None
    device: str = "cuda"
    batch_size: int = 21
    seed: int = 42


@dataclass
class GNNConfig(dict):
    """Configuration parameters for the GNN model.

    Attributes:
        nodes_in (int): The number of input nodes.
        nodes_out (int): The number of output nodes.
        channels_in (int): The number of input channels.
        channels_out (int): The number of output channels.
        hidden_feats (int): The number of hidden features.

    """

    nodes_in: int
    nodes_out: int
    channels_in: int
    channels_out: int
    hidden_feats: int


class DownConvLayers(torch.nn.Module):
    """The down-convolutional layers of the GNN model."""

    def __init__(self, gnn_configs: GNNConfig):
        """Initialize the down-convolutional layers of the GNN model.

        Args:
            gnn_configs (GNNConfig): The configuration parameters for the GNN model.

        """
        super().__init__()
        try:
            self.conv1 = GCNConv(gnn_configs.channels_in,
                                 gnn_configs.hidden_feats)
            self.conv2 = GCNConv(
                gnn_configs.hidden_feats, gnn_configs.hidden_feats // 2
            )
            self.conv3 = GCNConv(
                gnn_configs.hidden_feats // 2, gnn_configs.hidden_feats // 4
            )
            self.conv4 = GCNConv(
                gnn_configs.hidden_feats // 4, gnn_configs.hidden_feats // 8
            )
            self.conv5 = GCNConv(
                gnn_configs.hidden_feats // 8, gnn_configs.hidden_feats // 16
            )
        except KeyError as e:
            logger.error(
                "Error occurred while initializing DownConvLayers: %s", e)
            raise

    def forward(self, x: torch.Tensor, edge_index: torch.Tensor) -> torch.Tensor:
        """Perform a forward pass through the down-convolutional layers of the GNN.

        Args:
            x (torch.Tensor): The input tensor.
            edge_index (torch.Tensor): The edge index tensor.

        Returns:
            torch.Tensor: The output tensor.

        """
        try:
            x = torch.relu(self.conv1(x, edge_index))
            x = torch.relu(self.conv2(x, edge_index))
            x = torch.relu(self.conv3(x, edge_index))
            # x = torch.relu(self.conv4(x, edge_index))
            # x = torch.relu(self.conv5(x, edge_index))
        except Exception as e:
            logger.error(
                "Error occurred while performing forward pass in DownConvLayers: %s", e
            )
            raise
        return x


class UpConvLayers(torch.nn.Module):
    """The up-convolutional layers of the GNN model."""

    def __init__(self, gnn_configs: GNNConfig):
        """Initialize the up-convolutional layers of the GNN model.

        Args:
            gnn_configs (GNNConfig): The configuration parameters for the GNN model.

        """
        super().__init__()
        try:
            self.upconv1 = GCNConv(
                gnn_configs.hidden_feats // 16, gnn_configs.hidden_feats // 8
            )
            self.upconv2 = GCNConv(
                gnn_configs.hidden_feats // 8, gnn_configs.hidden_feats // 4
            )
            self.upconv3 = GCNConv(
                gnn_configs.hidden_feats // 4, gnn_configs.hidden_feats // 2
            )
            self.upconv4 = GCNConv(
                gnn_configs.hidden_feats // 2, gnn_configs.hidden_feats
            )
            self.upconv5 = GCNConv(
                gnn_configs.hidden_feats, gnn_configs.channels_out)
        except KeyError as e:
            logger.error(
                "Error occurred while initializing UpConvLayers: %s", e)
            raise

    def forward(self, x: torch.Tensor, edge_index: torch.Tensor) -> torch.Tensor:
        """Perform a forward pass through the up-convolutional layers of the GNN model.

        Args:
            x (torch.Tensor): The input tensor.
            edge_index (torch.Tensor): The edge index tensor.

        Returns:
            torch.Tensor: The output tensor.

        """
        # TODO: do i need skip connections or batch normalization?
        try:
            # x = torch.relu(self.upconv1(x, edge_index))
            # x = torch.relu(self.upconv2(x, edge_index))
            x = torch.relu(self.upconv3(x, edge_index))
            x = torch.relu(self.upconv4(x, edge_index))
            x = self.upconv5(x, edge_index)
        except Exception as e:
            logger.error(
                "Error occurred while performing forward pass in UpConvLayers: %s", e
            )
            raise
        return x


class GCNConvLayers(torch.nn.Module):
    """A Graph Neural Network (GNN) model for weather prediction.

    Args:
        config (GNNConfig): Configuration parameters for the GNN model.

    Methods:
        forward(data): Performs a forward pass through the GNN model.

    """

    def __init__(self, gnn_configs: GNNConfig):
        """Initialize the GNN model.

        Args:
            gnn_configs (GNNConfig): The configuration parameters for the GNN model.

        """
        super().__init__()
        try:
            self.down_conv_layers = DownConvLayers(gnn_configs)
            self.up_conv_layers = UpConvLayers(gnn_configs)
        except (TypeError, ValueError) as e:
            logger.error("Error initializing GCNConvLayers: %s", e)
            raise

    def forward(self, x: torch.Tensor, edge_index: torch.Tensor) -> torch.Tensor:
        """Perform a forward pass through the GNN model.

        Args:
            x (torch.Tensor): The input tensor.
            edge_index (torch.Tensor): The edge index tensor.

        Returns:
            torch.Tensor: The output tensor.

        """
        try:
            x = self.down_conv_layers(x, edge_index)
            x = self.up_conv_layers(x, edge_index)
        except (TypeError, ValueError) as e:
            logger.error("Error in GCNConvLayers forward method: %s", e)
            raise
        return x


def loss_func(output, target, target_mask):
    output_target = output[target_mask]
    target_target = target[target_mask]
    loss = nn.L1Loss()
    return loss(output_target, target_target)


class GNNModel(torch.nn.Module):
    """A Graph Neural Network (GNN) model for weather prediction.

    Args:
        config (GNNConfig): Configuration parameters for the GNN model.

    Methods:
        forward(data): Performs a forward pass through the GNN model.
        train_with_configs(gnn_configs): Trains the GNN model.
        eval_with_configs(gnn_configs): Evaluates the performance of the GNN model.

    """

    def __init__(self, gnn_configs: GNNConfig) -> None:
        """Initialize the GNN model.

        Args:
            gnn_configs (GNNConfig): The configuration parameters for the GNN model.

        """
        super().__init__()
        self.conv_layers = GCNConvLayers(gnn_configs)
        self.activation = torch.nn.ReLU()

    def forward(self, x: torch.Tensor, edge_index: torch.Tensor) -> torch.Tensor:
        """Perform a forward pass through the GNN model.

        Args:
            data (Data): The input data.

        Returns:
            torch.Tensor: The output tensor.

        """
        x = self.conv_layers(x, edge_index)
        return x

    def train_with_configs(
            self, rank, configs_train_gnn: TrainingConfigGNN, world_size) -> None:
        """Train a GNN model and output data using the specified loss function.

        Args:
            configs_train_gnn (TrainingConfigGNN): The configuration parameters for the
            training

        Returns:
            None

        """
        os.environ["CUDA_LAUNCH_BLOCKING"] = "1"  # TODO: remove this after debugging
        os.environ["MASTER_ADDR"] = "localhost"
        os.environ["MASTER_PORT"] = "12355"  # choose an available port
        torch.cuda.set_device(rank)
        dist.init_process_group(
            "nccl", rank=rank, world_size=world_size)
        if dist.get_rank() == 0:
            print("Training UNet network with configurations:", flush=True)
            print(configs_train_gnn, flush=True)
        # Set the seed for reproducibility
        torch.manual_seed(configs_train_gnn.seed)
        if torch.cuda.is_available():
            torch.cuda.manual_seed_all(configs_train_gnn.seed)
        suppress_warnings()
        if dist.get_rank() == 0:
            # Train the model with MLflow logging
            artifact_path, experiment_name = setup_mlflow()
            MLFlowLogger(experiment_name=experiment_name)
            mlflow.start_run()

        device = configs_train_gnn.device
        model = self.to(device)
        # model = nn.parallel.DistributedDataParallel(model)
        if configs_train_gnn.mask is not None:
            configs_train_gnn.mask = configs_train_gnn.mask.to(device)

        try:
            # Train the GNN model
            for epoch in range(configs_train_gnn.epochs):
                running_loss = 0.0
                for data in configs_train_gnn.dataset:
                    data_loader = NeighborLoader(
                        data,
                        num_neighbors=[-1]*2,
                        batch_size=configs_train_gnn.batch_size,
                        shuffle=False
                    )
                    for data_flow in data_loader:
                        node_features = data_flow.x.to(device)
                        edge_index = data_flow.edge_index.to(device)
                        target_mask = data_flow.target_mask.to(device)

                        configs_train_gnn.optimizer.zero_grad()

                        # Use the input data from the subgraph
                        output = model(node_features, edge_index)

                        # Use the target data from the subgraph and the cropped mask
                        loss = loss_func(
                            output, node_features, target_mask)

                        loss.backward()
                        configs_train_gnn.optimizer.step()
                        if configs_train_gnn.scheduler is not None:
                            configs_train_gnn.scheduler.step()
                        running_loss += loss.item()

                avg_loss = running_loss / len(configs_train_gnn.dataset)

            torch.distributed.barrier()  # Wait for all workers to finish
            if dist.get_rank() == 0:
                logger.info("Epoch: %d,     Loss: %f4", epoch, avg_loss)
                mlflow.log_metric("loss", avg_loss)
                mlflow.pytorch.log_model(model, f"model_epoch_{epoch}")
                best_loss = torch.tensor(float("inf")).to(device)
                if avg_loss < best_loss:
                    best_loss = avg_loss
                    mlflow.pytorch.log_model(model, "models")

        except RuntimeError as e:
            logger.error(
                "Error occurred while training GNN: %s", str(e))

<<<<<<< HEAD
    mlflow.end_run()

    def eval_with_configs(
=======
    def eval_gnn_with_configs(
>>>>>>> 5194a017
        self,
        rank,
        configs_eval_gnn: EvaluationConfigGNN,
        world_size,
        queue,
        event
    ) -> tuple[float, List[torch.Tensor]]:
        """Evaluate the performance of the GNN model on a given dataset.

        Args:
            configs_eval_gnn(TrainingConfigGNN): The configuration parameters for the
            evaluation

        Returns:
            float: The loss achieved during evaluation.

        """
        print("HEEEEEEEEEEEEEEEEEEEEEEEEEEEEEEERE")
        os.environ["MASTER_ADDR"] = "localhost"
        os.environ["MASTER_PORT"] = "12355"  # choose an available port
        os.environ["TORCH_DISTRIBUTED_DEBUG"] = "INFO"
        torch.cuda.set_device(rank)
        dist.init_process_group(
            "nccl", rank=rank, world_size=1)
        # dist.init_process_group(
        #     "nccl", rank=rank, world_size=world_size) #TODO: eval on >1 GPU
        if dist.get_rank() == 0:
            print("Evaluating UNet network with configurations:", flush=True)
            print(configs_eval_gnn, flush=True)
        torch.manual_seed(configs_eval_gnn.seed)
        if torch.cuda.is_available():
            torch.cuda.manual_seed_all(configs_eval_gnn.seed)

        device = configs_eval_gnn.device
        model = self.to(device)
        model.eval()
        with torch.no_grad():
            loss: float = 0.0
            running_loss = 0.0
            ranks = []
            y_preds: List[torch.Tensor] = []
            for data in configs_eval_gnn.dataset:
                data_loader = NeighborLoader(
                    data,
                    num_neighbors=[-1]*2,
                    batch_size=configs_eval_gnn.batch_size,
                    shuffle=False
                )
                for data_flow in data_loader:
                    node_features = data_flow.x.to(device)
                    edge_index = data_flow.edge_index.to(device)
                    target_mask = data_flow.target_mask.to(device)
                    output = model(node_features, edge_index)
                    loss = loss_func(output, node_features, target_mask)
                    ranks.append(rank)
                    y_preds.append(output)
                    running_loss += loss.item()

            avg_loss = torch.tensor(running_loss.item() /
                                    float(len(configs_eval_gnn.dataset))).to(device)
            gathered_losses = [torch.zeros_like(avg_loss) for _ in range(
                dist.get_world_size())] if dist.get_rank() == 0 else []

            ranks_tensor = torch.tensor(ranks, device=device)
            ranks_list = [torch.zeros_like(ranks_tensor)
                          for _ in range(dist.get_world_size())]
            y_preds_tensor = torch.cat(y_preds)
            y_preds_list = [torch.zeros_like(y_preds_tensor)
                            for _ in range(dist.get_world_size())]

            dist.barrier()
            dist.all_gather(ranks_list, ranks_tensor)
            dist.all_gather(y_preds_list, y_preds_tensor)
            dist.gather(avg_loss, gather_list=gathered_losses, dst=0)

            y_preds_ordered = [y_pred for _, y_pred in sorted(
                zip(ranks_list, y_preds_list), key=lambda x: x[0])]

            dist.barrier()
            if dist.get_rank() == 0:
                avg_loss_gathered = torch.stack(
                    gathered_losses).mean().item()
                y_preds_ordered_tensor = torch.cat(y_preds_ordered)
                logger.info("Loss: %f", avg_loss_gathered)
            dist.barrier()
            torch.cuda.synchronize()
            if dist.get_rank() == 0:
                queue.put((float(avg_loss_gathered),
                          y_preds_ordered_tensor.cpu()))
            dist.barrier()
            dist.destroy_process_group()<|MERGE_RESOLUTION|>--- conflicted
+++ resolved
@@ -392,13 +392,9 @@
             logger.error(
                 "Error occurred while training GNN: %s", str(e))
 
-<<<<<<< HEAD
     mlflow.end_run()
 
-    def eval_with_configs(
-=======
     def eval_gnn_with_configs(
->>>>>>> 5194a017
         self,
         rank,
         configs_eval_gnn: EvaluationConfigGNN,
